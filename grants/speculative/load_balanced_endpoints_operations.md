--- conflicted
+++ resolved
@@ -43,12 +43,6 @@
 
 [GitHub](https://github.com/mitchellpkt/), [Twitter](https://twitter.com/Mitchellpkt0), [LinkedIn](https://www.linkedin.com/in/mitchellpkt/), [Medium](https://medium.com/@mitchellpkt)
 
-<<<<<<< HEAD
-**Rohit Gupta**
-Rohit was a DevOps Fellow at Insight, who is experienced with architecting cloud solutions and developing one-click deployments. He has worked with the tooling for this project, and is eager to apply these practices within the W3F ecosystem.  
-
-=======
->>>>>>> a358a007
 ## **Team Code Repos**
 
 - [github.com/insight-w3f](https://github.com/insight-w3f)
