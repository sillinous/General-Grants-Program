--- conflicted
+++ resolved
@@ -6,11 +6,7 @@
 
 ## **Team members**
 
-<<<<<<< HEAD
 - Engineers: Richard Mah, Rob Cannon
-=======
-- Engineers: Richard Mah, Rohit Gupta, Rob Cannon
->>>>>>> 9734415b
 - Project manager: Mitchell Krawiec-Thayer
 
 ## **Team Website**
