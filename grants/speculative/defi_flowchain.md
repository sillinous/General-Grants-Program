# Flowchain by Laminar
Laminar is a DeFi protocol company providing open finance building blocks such as stable currency and margin trading protocols. Flowchain is one of the focusing R&D projects.

## Project Description
We are building a high throughput low cost specialised trading parachain for Polkadot using Laminar's Flow Protocol. We have been R&D our protocol on Ethereum, and ultimately we aim to bridge the on-and-off ramp trading experience with the scale and speed needed, hence we are extending our R&D to Polkadot and substrate. We already have high net worth customer base to tap into for our intended Ethereum mainnet launch, and we believe this will accelerate adoption and bring meaningful transactions to Polkadot and the DeFi industry in general.

Flowchain will include the following parts:
  * Flowchain parachain: with synthetic asset protocol as base building block, a DeX for traders, lenders and risk takers.
  * Flowchain SDKs: to empower developer community to build and integrate financial applications.
  * Flowchain financial service app: integrate with selected Polkadot wallet, to provide friendly experience for various uesr groups.

## Team members
* Ruitao Su (CEO）
* Bryan Chen (CTO)
* Bette Chen (COO, PM)
* Antonia Chen (Chief Economist)
* Tony Yang (Chief Financial Advisor)

## Team Website
Our website is under construction.

## Legal Structure
Private limited company.

## Team's experience
The team has extensive experience in blockchain development (substrate and Ethereum in particular) with complimentary expertise in product, full-stack dev, economics, financial markets, and partnership development.

<<<<<<< HEAD
* Ruitao has decades of successful software and app development experience (with awards from Apple, NZ HiTech, and others). In the past few year, as Centrality's CTO, he has successfully delivered decentralized token token generation platforms (tgeapp.com) raised over $300+ million worth of Ether, developed next-gen blockchain platform, built various smart contracts, protocols and first-of-its-kind dApps. He has also built various partnership including financial institutes to support Laminar's mission.
=======
* Ruitao has decades successful software and app development experience (with iTune awards and App store featured apps). In the past few year, as Centrality's CTO, he has successfully delivered ICO projects raised over 300+ million worth of ETH via https://tgeapp.com, developed next-gen blockchain platform, built various smart contracts, protocols and first-of-its-kind dApps. He has also built various partnership including fiancial institutes to support Laminar's mission.
>>>>>>> 6d1c2f37

* Bryan (his github handle `xlc` should be very familiar to you) is a core contributor to substrate codebase, a Polkadot community ambassador, and substrate/polkadot lecturer at `YiKuaiLianXi`. He has extensive experience as a full-stack developer, and was previously blockchain architect at Centrality.ai leading charge of core blockchain and associated services development (https://github.com/cennznet). He graduated from University of Auckland with a Bachelor of Engineering specialising in Software.

* Bette has more than a decade product/program/project management experience (with various company awards) in software and high-tech industry. She was previously Product Manager at Centrality, led development of PoS public blockchain, various protocols including dex, identity & permission, asset management etc and built decentralised ecosystem (https://github.com/cennznet, https://cennznetdocs.com/, https://www.onfinality.io/). She graduated from University of Auckland with a Bachelor of Engineering specialising in Software, and an MBA from University of Otago and Duke Fuqua School of Business.

* Dr. Antonia Chen holds a PhD in Economics from University of Auckland. She has over a decade experience in tech startups, Microeconomics and Mathematical Social Science research field. She has previously designed a dual-token economic model for a public blockchain. She has presented her work in various international conferences. She advises the Laminar team anything economics and modelling.

* Tony is financial market veteran with 20+ year extensive experience as trading manager, dealer, and market maker. He was previously Chief Dealer of a multi-national financial institution, and has managed annual multi-billion dollar (in USD) investment portfolio. He advises the Laminar team anything finance and trading.

## Team Code Repos
* https://github.com/laminar-protocol/flowchain

## Team LinkedIn Profiles
* https://www.linkedin.com/in/ruitaosu/<Ruitao Su>
* https://www.linkedin.com/in/xiliang-chen-1ba8ba52/<Bryan Chen>
* https://www.linkedin.com/in/bette-chen/<Bette Chen>
* Dr. Antonia Chen and Tony Yang have no linkedin profile

## Development Roadmap
MVP Flowchain will be a 3 month project, with the following milestones

* M1: R&D protocol design and verification based on work has been done for Flow Protocol (2 weeks)
* M2: Implementation of runtime modules of synthetic asset and DeX protocol (3 weeks)
* M3: Implementation of price oracle and other features (2 weeks)
* M4: UI Design & SDK (2 weeks in parallel as above)
* M5: Implement Flowchain financial service app (4 weeks)
* M6: Integrate all parts, liquidity injection and dry run (2 weeks)

## Additional Information
* Work has been done so far
1. We are drafting and verifying various aspects of the Flow Protocol, which will be the basis for the Flowchain.
2. We are implementing PoC on Ethereum.
3. We are already very experienced with substrate development, example previous substrate work (https://github.com/cennznet/cennznet).

* Are there are any teams who have already contributed (financially) to the project?
All the work so far is funded by Laminar. We want to extend our R&D to Polkadot platform for reasons mentioned above, hence this grant application.

* Have you applied for other grants so far?
No.

* Are there any other projects similar to yours? If so, how is your project different?
Akropolis on Polkadot, but they focus on informal economy. On Ethereum, in the likes of Market Protocol (for derivative trading), DyDx (for margin trading), MakerDAO (as lending provider) etc.
Liquidity is a common challenge in this space. We believe we have a new approach to liquidity provision with new game theory and ability to bridge on-and-off ramp players. As for MakerDAO, they will be our partner on Ethereum, and we will provide complimentary services to it.<|MERGE_RESOLUTION|>--- conflicted
+++ resolved
@@ -25,11 +25,7 @@
 ## Team's experience
 The team has extensive experience in blockchain development (substrate and Ethereum in particular) with complimentary expertise in product, full-stack dev, economics, financial markets, and partnership development.
 
-<<<<<<< HEAD
-* Ruitao has decades of successful software and app development experience (with awards from Apple, NZ HiTech, and others). In the past few year, as Centrality's CTO, he has successfully delivered decentralized token token generation platforms (tgeapp.com) raised over $300+ million worth of Ether, developed next-gen blockchain platform, built various smart contracts, protocols and first-of-its-kind dApps. He has also built various partnership including financial institutes to support Laminar's mission.
-=======
-* Ruitao has decades successful software and app development experience (with iTune awards and App store featured apps). In the past few year, as Centrality's CTO, he has successfully delivered ICO projects raised over 300+ million worth of ETH via https://tgeapp.com, developed next-gen blockchain platform, built various smart contracts, protocols and first-of-its-kind dApps. He has also built various partnership including fiancial institutes to support Laminar's mission.
->>>>>>> 6d1c2f37
+* Ruitao has decades of successful software and app development experience (with awards from Apple, NZ HiTech, and others). In the past few years, as Centrality's CTO, he has successfully delivered decentralized token token generation platforms (tgeapp.com) raised over $300+ million worth of Ether, developed next-gen blockchain platform, built various smart contracts, protocols and first-of-its-kind dApps. He has also built various partnership including financial institutes to support Laminar's mission.
 
 * Bryan (his github handle `xlc` should be very familiar to you) is a core contributor to substrate codebase, a Polkadot community ambassador, and substrate/polkadot lecturer at `YiKuaiLianXi`. He has extensive experience as a full-stack developer, and was previously blockchain architect at Centrality.ai leading charge of core blockchain and associated services development (https://github.com/cennznet). He graduated from University of Auckland with a Bachelor of Engineering specialising in Software.
 
